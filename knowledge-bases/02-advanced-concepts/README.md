# Advanced Concepts

## Contents
<<<<<<< HEAD
### Chunk Size Evaluation
[0_chunk_size_evaluation_for_KB_RAG.ipynb](./0\hunk_size_evaluation_for_KB_RAG.ipynb) - This notebook provides sample code for chunking size evaluation for building optimum RAG applcation. For each chunk sizes (you want to evaluate), following steps are repeated:
=======
[0_chunk_size_evaluation_for_KB_RAG.ipynb](./01-chunking-strategy/0_chunk_size_evaluation_for_KB_RAG.ipynb) - This notebook provides sample code for chunking size evaluation for building optimum RAG applcation. For each chunk sizes (you want to evaluate), following steps are repeated:
>>>>>>> 76caabc3

- Create execution role for Knowledge Bases for Amazon Bedrock with necessary policies for accessing data from S3 and writing embeddings into vector store (OpenSearchServerless).
- Create an empty OpenSearch serverless index.
- Download documents (or point to your document S3 location)
- Create knowledge base for Amazon Bedrock 
- Create a data source within knowledge base which will connect to Amazon S3
- Once the data is available in the Bedrock Knowledge Bases with different chunk size, we'll evaluate the text chunks retreived for refernce QA pairs from these knowledge bases for faithfulness, correctness, and relevancy metrics using LlamaIndex. 
- Using these metrics we can decide for RIGHT chunk size for our RAG based application. 

Finally, based on the evaluation results, a question answering application with RIGHT chunk strategy can be built using the Amazon Bedrock APIs.  

***

### Note
If you use the notebook - `0_chunk_size_evaluation_for_KB_RAG.ipynb` for creating the knowledge bases and do not delete the resources, you may be incurred cost of storing data in OpenSearch Serverless, even if you are not using it. Therefore, once you are done with trying out the sample code, make sure to delete all the resources. 


### RAG Two Stage Retrieval using Reranking Model
When it comes to building a chatbot using GenAI LLMs, RAG is a popular architectural choice. It combines the strengths of knowledge base retrieval and generative models for text generation. Using RAG approach for building a chatbot has many advantages. For example, retrieving responses from its database before generating a response could provide more relevant and coherent responses. This helps improve the conversational flow. RAG also scales better with more data compared to pure generative models and it doesn’t require fine tuning of the model when new data is added to the knowledge base. Additionally, the retrieval component enables the model to incorporate external knowledge by retrieving relevant background information from its database. This approach helps provide factual, in-depth and knowledgeable responses.

## RAG Challenges
Despite clear advantages of using RAG for building Chatbots, there are some challenges when it comes to applying it for practical use. In order to find an answer, RAG takes an approach that uses vector search across the documents. The advantage of using vector search is the speed and scalability. Rather than scanning every single document to find the aswer, using RAG approach, we would turn the texts (knowledge base) into embeddings and store these embeddings in the database. The embeddings are compressed version of the documents, represented by array of numerical values. After the embeddings are stored, vector search queries the vector database to find the similarity based on the vectors associated with the documents. Typically vector search will return the top k most relevant documents based on the user question, and return the k results. However, since the similarity algorithm in vector database works on vectors and not documents, vector search does not always return the most relevant information in the top k results. This directly impacts the accuracy of the response if the most relevant contexts are not available to the LLM.

A proposed solution to address the challenge of RAG approach is called Reranking. Reranking is a technique that can further improve the responses by selecting the best option out of several candidate responses. Here is how reranking could work, described in the sequential order:

The chatbot generates its top 5 response candidates using RAG.
These candidates are fed into a reranking model. This model scores each response based on how relevant, natural and informative they are.

The response with the highest reranking score is selected as the context to feed the LLM in generating a response .
In summary, reranking allows the chatbot to filter out poor responses and pick the best one to send back. This further improves the quality and consistency of the conversations.

## Getting started
To see the reranking model in action, run the following notebooks in the order for complete detail and an analysis.

* [1_0_deploy_reranking_model_sm.ipynb](reranking/1_0_deploy_reranking_model_sm.ipynb) - This notebook deploys an open source reranking model [bge-reranker-large](https://huggingface.co/BAAI/bge-reranker-large) to Amazon SageMaker as a realtime endpoint. The endpoint will be used as an example for a RAG two stage retrieval application in a separate notebook. This notebook is a prerequisite for reranking model integration with Knowledge Bases for Bedrock.

* [1_1_bedrock_kb_reranking.ipynb](reranking/1_1_bedrock_kb_reranking.ipynb) - This notebook leverages a reranking model deployed in [reranking/1_0_deploy_reranking_model_sm.ipynb](reranking/1_0_deploy_reranking_model_sm.ipynb) for building a RAG application for a sample dataset. The notebook creates a knowledge bases for Bedrock with Amazon OpenSearch Serverless as the vector database, and uses the Bedrock Agent runtime API and SageMaker to orchestrate the RAG two stage retrieval process. The notebook also provides an in depth evaluation of a two stage retrieval versus a standard RAG approach using an open source RAG evaluation framework  [RAGAS](https://github.com/explodinggradients/ragas). 


## Contributing

We welcome community contributions! Please ensure your sample aligns with [AWS best practices](_!https://aws.amazon.com/architecture/well-architected/_), and please update the Contents section of this README file with a link to your sample, along with a description..<|MERGE_RESOLUTION|>--- conflicted
+++ resolved
@@ -1,12 +1,7 @@
 # Advanced Concepts
 
 ## Contents
-<<<<<<< HEAD
-### Chunk Size Evaluation
-[0_chunk_size_evaluation_for_KB_RAG.ipynb](./0\hunk_size_evaluation_for_KB_RAG.ipynb) - This notebook provides sample code for chunking size evaluation for building optimum RAG applcation. For each chunk sizes (you want to evaluate), following steps are repeated:
-=======
 [0_chunk_size_evaluation_for_KB_RAG.ipynb](./01-chunking-strategy/0_chunk_size_evaluation_for_KB_RAG.ipynb) - This notebook provides sample code for chunking size evaluation for building optimum RAG applcation. For each chunk sizes (you want to evaluate), following steps are repeated:
->>>>>>> 76caabc3
 
 - Create execution role for Knowledge Bases for Amazon Bedrock with necessary policies for accessing data from S3 and writing embeddings into vector store (OpenSearchServerless).
 - Create an empty OpenSearch serverless index.
